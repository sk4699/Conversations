from collections import Counter
from uuid import UUID

from models.player import GameContext, Item, Player, PlayerSnapshot


class Player1(Player):
	def __init__(self, snapshot: PlayerSnapshot, ctx: GameContext) -> None:
		super().__init__(snapshot, ctx)

		self.subj_pref_ranking = {
			subject: snapshot.preferences.index(subject) for subject in snapshot.preferences
		}

		self.used_items: set[UUID] = set()
		self.snapshot = snapshot
		self.w_strength = 1.0  # Initial weight strength

		# Adding dynamic playing style where we set the weights for coherence, importance and preference
		# based on the game context
		self.w_coh, self.w_imp, self.w_pref, self.w_nonmon, self.w_fresh = (
			self._init_dynamic_weights(ctx, snapshot)
		)
		self.ctx = ctx
		# Print Player 1 ID and wait for input
		# print(f"Player 1 ID: {self.id}")
		# input("Press Enter to continue...")

	def propose_item(self, history: list[Item]) -> Item | None:
		# print('\nCurrent Memory Bank: ', self.memory_bank)
		# print('\nConversation History: ', history)

		# If history length is 0, return the first item from preferred sort ( Has the highest Importance)
		if len(history) == 0:
			memory_bank_imp = importance_sort(self.memory_bank)
			#return memory_bank_imp[0] if memory_bank_imp else None
		

		#If the last item in history is in our memory bank, we add it to our contributed items
		if len(history) != 0 and history[-1] is not None and history[-1] in self.memory_bank and history[-1] not in self.contributed_items:
			self.contributed_items.append(history[-1])
		
		# This Checks Repitition so we dont repeat any item that has already been said in the history, returns a filtered memory bank
		self._update_used_items(history)

		filtered_memory_bank = check_repetition(self.memory_bank, self.used_items)
		# print('\nCurrent Memory Bank: ', len(self.memory_bank))
		# print('\nFiltered Memory Bank: ', len(filtered_memory_bank))

		# Return None if there are no valid items to propose
		if len(filtered_memory_bank) == 0:
			return None


		# Dynamically adjust weights based on game context and recent history
		self.w_coh, self.w_imp, self.w_pref, self.w_nonmon, self.w_fresh, is_fresh_turn, is_monotonous_turn = self.dynamic_adjustment(history, self.ctx, self.snapshot)

		#print("fresh turn: ", is_fresh_turn, "monotonous turn: ", is_monotonous_turn)

		#SCORE CALCULATIONS FOR EACH ITEM
		coherence_scores = {
			item.id: coherence_check(item, history) for item in filtered_memory_bank
		}
		importance_scores = {
			item.id: (item.importance, item.importance) for item in filtered_memory_bank
		}
		preference_scores = {
			item.id: score_item_preference(item.subjects, self.subj_pref_ranking)
			for item in filtered_memory_bank
		}
		nonmonotonousness_scores = {
			item.id: score_nonmonotonousness(item, history) for item in filtered_memory_bank
		}
		freshness_scores = {
			item.id: score_freshness(item, history) for item in filtered_memory_bank
		}
<<<<<<< HEAD
		
		score_sources = {"coherence": coherence_scores, "importance": importance_scores, "preference": preference_scores, "nonmonotonousness": nonmonotonousness_scores, "freshness": freshness_scores}
=======

		score_sources = {
			'coherence': coherence_scores,
			'importance': importance_scores,
			'preference': preference_scores,
			'nonmonotonousness': nonmonotonousness_scores,
			'freshness': freshness_scores,
		}
>>>>>>> 49fa1c19


		
		best_item, best_now, weighted_scores = choose_item(
			self,
			filtered_memory_bank,
			score_sources,
			weights=(self.w_coh, self.w_imp, self.w_pref, self.w_nonmon, self.w_fresh),
		)

		if best_item is None:
			return None

		# print("\nWeighted Item Scores:", max(weighted_scores.values(), default=None))

		# Decide to pause or speak
		if should_pause(
			weighted_scores,
			history,
			self.ctx.conversation_length,
			best_now,
			self.ctx.number_of_players,
		):
			# print('Decided to Pause')
			return best_item  # pause

		return best_item

	def _update_used_items(self, history: list[Item]) -> None:
		# Update the used_items set with items from history
		# Create a set of IDs of items in the player's memory bank	
		# if the item is None, it should not be added to the used_items set
		#memory_ids = {item.id for item in self.memory_bank}
		self.used_items.update(
			item.id for item in history
			if item is not None)

	def _init_dynamic_weights(
		self, ctx: GameContext, snapshot: PlayerSnapshot
	) -> tuple[float, float, float]:
		# Adjust weights based on game context
		P = ctx.number_of_players 
		L = ctx.conversation_length
		B = len(snapshot.memory_bank) - len(self.contributed_items)

		#Ratio of Coverage
		R = 0
		if B > 0:
			R = L / (P*B)
	
		# Base Weights
		w_coh = 1.5 / ((2*R) ** 2 + 1)
		w_imp = 1 / (R+1)
		w_pref = 1 / (R + 1) * abs(R-1)
		w_nonmon = 0
		w_fresh = 0


		#Normalize Weights
		total = w_coh + w_imp + w_pref + w_nonmon + w_fresh
		if total > 0:
			w_coh, w_imp, w_pref, w_nonmon, w_fresh = (
				w_coh / total,
				w_imp / total,
				w_pref / total,
				w_nonmon / total,
				w_fresh / total,
			)

		return (w_coh, w_imp, w_pref, w_nonmon, w_fresh)
		'''
		P = ctx.number_of_players
		L = ctx.conversation_length
		B = len(snapshot.memory_bank)

		# Base Weights
		w_coh, w_imp, w_pref, w_nonmon, w_fresh = 0.4, 0.3, 0.2, 0.1, 0.0

		# Length of Conversation
		if L <= 12:
			# short: focus importance
			w_coh, w_imp, w_pref, w_nonmon, w_fresh = 0.3, 0.45, 0.2, 0.05, 0.0
		elif L >= 31:
			# long: focus coherence even more strongly
			w_coh, w_imp, w_pref, w_nonmon, w_fresh = 0.5, 0.2, 0.15, 0.15, 0.0

		# Player Size
		if P <= 3:
			# small: More control, nudge coherence
			w_coh += 0.05
			w_imp -= 0.05
		elif P >= 6:
			# large: Less control, bank importance more heavily and cut preference
			w_coh -= 0.1
			w_imp += 0.1
			w_pref = max(w_pref - 0.05, 0.1)

		# Inventory Length
		if B <= 8:
			# conservative, focus coherence
			w_coh += 0.05
			w_imp -= 0.05
		elif B >= 16:
			# Less Conservative, focus importance
			w_imp += 0.05
			w_coh -= 0.05

		# clamp to [0,1] and softly renormalize to keep sum≈1
		w_coh = max(0.0, min(1.0, w_coh))
		w_imp = max(0.0, min(1.0, w_imp))
		w_pref = max(0.0, min(1.0, w_pref))
		w_nonmon = max(0.0, min(1.0, w_nonmon))
		w_fresh = max(0.0, min(1.0, w_fresh))

		total = w_coh + w_imp + w_pref + w_nonmon + w_fresh
		if total > 0:
			w_coh, w_imp, w_pref, w_nonmon, w_fresh = (
				w_coh / total,
				w_imp / total,
				w_pref / total,
				w_nonmon / total,
				w_fresh / total,
			)

		# Cap preference weight depending on conversation length
		if L <= 12 and w_pref > 0.18:
			w_pref = 0.18
		elif L >= 31 and w_pref > 0.15:
			w_pref = 0.15

		# Renormalize after capping preference
		total = w_coh + w_imp + w_pref + w_nonmon + w_fresh
		if total > 0:
			w_coh, w_imp, w_pref, w_nonmon, w_fresh = (
				w_coh / total,
				w_imp / total,
				w_pref / total,
				w_nonmon / total,
				w_fresh / total,
			)

		return (w_coh, w_imp, w_pref, w_nonmon, w_fresh)
'''	
	def dynamic_adjustment(self, history: list[Item], ctx: GameContext, snapshot: PlayerSnapshot):
		# Adjust weights based on game context
		P = ctx.number_of_players 
		L = ctx.conversation_length - len(history)
		B = len(snapshot.memory_bank) - len(self.contributed_items)
		is_fresh_turn = False
		is_monotonous_turn = False

		# ADD IN SOMETHING THAT CHANGES THE SCALED VS RAW SCORES
		
		#Ratio of Coverage
		R = 0
		if B > 0:
			R = L / (P*B)
	
		# Base Weights
		w_coh = 1.5 / ((2*R) ** 2 + 1)
		w_imp = 1 / (R+1)
		w_pref = 1 / (R + 1) * abs(R-1)
		w_nonmon = 0
		w_fresh = 0


		# Checking for if it is a pause turn for the weighting system
		if len(history) != 0 and history[-1] is None:  # Last move was a pause
			# After a pause, we freshness to be weighted higher to take advantage of the opportunity
			is_fresh_turn = True
			w_coh, w_imp, w_pref, w_nonmon, w_fresh = (
				0.0,
				0.1,
				0.1,
				0.0,
				0.8,
			)
			
		
		# Checking for monotonousness in the recent history (only time we use the weight)
		subj_counts, top_freq, unique, seen_recent = recent_subject_stats(history, 3)
		if top_freq == 3:
			is_monotonous_turn = True
			w_coh, w_imp, w_pref, w_nonmon, w_fresh = (
				0.05,
				0.05,
				0.2,
				0.7,
				0.0,
			)
			

		#Normalize Weights
		total = w_coh + w_imp + w_pref + w_nonmon + w_fresh
		if total > 0:
			w_coh, w_imp, w_pref, w_nonmon, w_fresh = (
				w_coh / total,
				w_imp / total,
				w_pref / total,
				w_nonmon / total,
				w_fresh / total,
			)
		#print("Player ID: ", self.id)
		#print("contributed items: ", (self.contributed_items))
		#print("Coverage Ratio", R, "Length of Conversation Remaining: ", L, " | Number of Players: ", P, " | Items Remaining: ", B)
		#print(f'Weights: Coherence: {w_coh}, Importance: {w_imp}, Preference: {w_pref}, Nonmonotonousness: {w_nonmon}, Freshness: {w_fresh}')
		return (w_coh, w_imp, w_pref, w_nonmon, w_fresh, is_fresh_turn, is_monotonous_turn)

# Helper Functions #


def recent_subject_stats(history: list[Item], window: int = 6):
	# Look back `window` turns (skipping None), return:
	# - subj_counts: Counter of subjects in the window
	# - top_freq:    max frequency of any subject (0 if none)
	# - unique:      number of unique subjects
	# - seen_recent: set of subjects observed
	recent = [it for it in history[-window:] if it is not None]
	subjects = [s for it in recent for s in it.subjects]
	from collections import Counter

	subj_counts = Counter(subjects)
	top_freq = max(subj_counts.values()) if subj_counts else 0
	unique = len(subj_counts)
	return subj_counts, top_freq, unique, set(subjects)


def inventory_subjects(items: list[Item]) -> set[str]:
	# All subjects still available to play from the filtered memory bank.
	return {s for it in items for s in it.subjects}

##################################################
#### Category: Scoring and Sorting Functions #####
##################################################

def check_repetition(memory_bank: list[Item], used_items: set[UUID]) -> list[Item]:
	# Filter out items with IDs already in the used_items set
	return [item for item in memory_bank if item.id not in used_items]


def coherence_check(current_item: Item, history: list[Item]) -> float:
	# Check the last 3 items in history (or fewer if history is shorter)
	if current_item is None:
		raw_score = 0.0
		scaled_score = 0.0
		return raw_score, scaled_score

	recent_history = []
	start_idx = max(0, len(history) - 3)

	for i in range(len(history) - 1, start_idx - 1, -1):
		item = history[i]
		if item is None:
			break
		recent_history.append(item)

	# Count occurrences of each subject in the recent history
	subject_count = Counter()
	for item in recent_history:  # won't be None
		subject_count.update(item.subjects)

	# See if all subjects in the current item are appear once or twice in the history
	subjects = current_item.subjects
	counts = [subject_count.get(s, 0) for s in subjects]
	raw_score, scaled_score = 0.0, 0.0

	# Scoring Logic (different cases for 1-subject and 2-subject items)
	if(len(counts) == 1):
		if counts[0] == 0:
			raw_score = -1.0
			scaled_score = 0.0
		elif counts[0] == 1:
			raw_score = 0.0
			scaled_score = 0.5
		else:  # counts[0] >= 2
			raw_score = 1.0
			scaled_score = 1.0
	elif(len(counts) == 2):
		if counts[0] == 0 and counts[1] == 0:
			raw_score = -1.0
			scaled_score = 0.0
		elif (counts[0] == 1 and counts[1] == 0) or (counts[0] == 0 and counts[1] == 1):
			raw_score = -1.0
			scaled_score = 0.167
		elif counts[0] == 1 and counts[1] == 1:
			raw_score = 0.0
			scaled_score = 0.5
		elif (counts[0] == 2 and counts[1] == 0) or (counts[0] == 0 and counts[1] == 2):
			raw_score = -1.0
			scaled_score = 0.333
		elif (counts[0] == 2 and counts[1] == 1) or (counts[0] == 1 and counts[1] == 2):
			raw_score = 1.0
			scaled_score = 1.0
		else:  # counts[0] >= 2 or counts[1] >= 2 (monotonous) 
			raw_score = -1.0
			scaled_score = 0.0
	#print(f"Coherence - Item ID: {current_item.id}, Raw Score: {raw_score}, Scaled Score: {scaled_score}")
	return raw_score, scaled_score

	# Debugging prints
	# print("\nCurrent Item Subjects:", current_item.subjects)
	# print("History Length:", len(history))
	# print("Recent History:", [item.subjects for item in recent_history])
	# print("Subject Count:", subject_count)
	# print("Coherence Score Before Normalization:", coherence_score)
	# print("Coherence Score After Normalization:", coherence_score / len(current_item.subjects) if current_item.subjects else 0.0)
	# print("Number of Subjects in Current Item:", len(current_item.subjects))


def score_freshness(current_item: Item, history: list[Item]) -> float:
	if current_item is None:
		return 0.0
	
	if len(history) != 0 and history[-1] is not None:
		raw_score = 0.0
		scaled_score = 0.0
		#print(f"Freshness - Item ID: {current_item.id}, Raw Score: {raw_score}, Scaled Score: {scaled_score}")
		return raw_score, scaled_score
		
	recent_history = history[-6:-2]  # 5 items before current turn
	novel_subjects = 0

	# Check for if we have to account for pauses in the recent history
	history_subjects = set()
	for item in recent_history:
		if item is not None:
			history_subjects.update(item.subjects)

	for subj in current_item.subjects:
		if subj not in history_subjects:
			novel_subjects += 1

	# Should the score be 0.5 or maybe 0.75 for one novel subject?
	if novel_subjects == 0:
		raw_score = 0.0
		scaled_score = 0.0
		return raw_score, scaled_score
	elif novel_subjects == 1:
		raw_score = 1.0
		scaled_score = 0.5
	else:  # novel_subjects = 2
		raw_score = 2.0
		scaled_score = 1.0
	#print(f"Freshness - Item ID: {current_item.id}, Raw Score: {raw_score}, Scaled Score: {scaled_score}")
	return raw_score, scaled_score


def score_nonmonotonousness(current_item: Item, history: list[Item]) -> float:
	if current_item is None:
		return 0.0
	
	recent_history = history[-3:]
	penalty = 0

	for subj in current_item.subjects:
		if all(
			prev_item is not None and any(prev_subj == subj for prev_subj in prev_item.subjects)
			for prev_item in recent_history
		):
			penalty -= 1

	if current_item in history:
		penalty -= 1

	raw_score = penalty

	max_penalty = len(current_item.subjects) if current_item.subjects else 1

	scaled_score = 1.0 + (penalty / max_penalty)  # higher scaled score is more nonmonotonous
	#print(f"Nonmonotonousness - Item ID: {current_item.id}, Raw Score: {raw_score}, Scaled Score: {scaled_score}")
	return raw_score, scaled_score


def coherence_sort(memory_bank: list[Item], history: list[Item]) -> list[Item]:
	# Sort the memory bank based on coherence scores in descending order
	# use a lambda on each item to check coherence score
	sorted_memory = sorted(
		memory_bank, key=lambda item: coherence_check(item, history), reverse=True
	)
	return sorted_memory


def importance_sort(memory_bank: list[Item]) -> list[Item]:
	# Sort the memory bank based on the importance attribute in descending order
	return sorted(memory_bank, key=lambda item: item.importance, reverse=True)


def score_item_preference(subjects, subj_pref_ranking):
	if not subjects:
		return 0.0

	S_length = len(subj_pref_ranking)
	bonuses = [
		1 - subj_pref_ranking.get(subject, S_length) / S_length for subject in subjects
	]  # bonus is already a preference score of sorts
	raw_score = sum(bonuses) / len(bonuses)
	#print(f"Preference - Subjects: {subjects}, Raw Score: {raw_score}")
	
	scaled_score = raw_score
	return raw_score, scaled_score


def calculate_weighted_score(
	item_id,
	scaled_scores,
	weights,
):
	w1, w2, w3, w4, w5 = weights

	coherence = scaled_scores['coherence'].get(item_id, 0.0)
	importance = scaled_scores['importance'].get(item_id, 0.0)
	preference = scaled_scores['preference'].get(item_id, 0.0)
	nonmonotonousness = scaled_scores['nonmonotonousness'].get(item_id, 0.0)
	freshness = scaled_scores['freshness'].get(item_id, 0.0)

	return (
		w1 * coherence + w2 * importance + w3 * preference + w4 * nonmonotonousness + w5 * freshness
	)

##################################################
#### DECISION MAKING FUNCTIONS ######
##################################################
def choose_item(
	self,
	memory_bank: list[Item],
	score_sources: dict[str, dict[UUID, tuple[float, float]]],
	weights: tuple[float, float, float, float, float],
):
<<<<<<< HEAD
	
	scaled_scores = {"coherence": {}, "importance": {}, "preference": {}, "nonmonotonousness": {}, "freshness": {}}
	#print score sources for debugging
	#print("Score Sources: ", score_sources)
	
=======
	scaled_scores = {
		'coherence': {},
		'importance': {},
		'preference': {},
		'nonmonotonousness': {},
		'freshness': {},
	}
>>>>>>> 49fa1c19
	total_raw_scores = {}

	for item in memory_bank:
		item_id = item.id
		raw_score_sum = 0
		for key in score_sources:
			#STATEMENT TO HAVE RAW SCORE = SHARED SCORE
			if key != "preference":
				raw_score_sum += score_sources[key][item_id][0]
				scaled_scores[key][item_id] = score_sources[key][item_id][1]
		
		#print(f"Item ID: {item_id} | Raw Score Sum: {raw_score_sum}")
		total_raw_scores[item_id] = raw_score_sum

	total_weighted_scores = {
		item.id: calculate_weighted_score(item.id, scaled_scores, weights) for item in memory_bank
	}

<<<<<<< HEAD
	# Combine weighted and raw scores for final decision
	a = 0.5
	b = 1-a
=======
	a = 0.65
	b = 0.35
>>>>>>> 49fa1c19

	final_scores = {
		item.id: a * total_weighted_scores[item.id] + b * total_raw_scores[item.id]
		for item in memory_bank
	}

	# If no final scores, return None
	#print all final scores for debugging by uuid
	#for item_id, score in final_scores.items():
	#	print(f"Item ID: {item_id} | Final Score: {score}")

	if not final_scores:
		return None
<<<<<<< HEAD
	#If the best score is less than .15, we should pause (THIS IS FOR SHARED SCORES)
	elif max(final_scores.values()) < 0.5:
		print(f"*** We Didn't meet threshold: ", final_scores.values())
		return None, 0.0, final_scores
=======
>>>>>>> 49fa1c19

	# Best candidate now
	best_item_id, best_now = max(final_scores.items(), key=lambda kv: kv[1])
	best_item = next((it for it in memory_bank if it.id == best_item_id), None)

	# Return Best Item and its score, weighted scores for pause decision
	return best_item, best_now, final_scores

	# Takes in the total memory bank and scores each item based on whatever weighting system we have
	# Actually should make this a function in the class so it can have access to the contributed items/memory bank
	# Should automatically score things that were already in the contributed items a 0

	# As its scored, add it to a set thats sorted by the score. Return Set


##################################################
# Helper functions for pause decisions
##################################################


def count_consecutive_pauses(history: list[Item]) -> int:
	# Check only the two most recent moves for consecutive pauses
	cnt = 0
	for it in reversed(history[-2:]):  # Limit to the last two moves
		if it is None:
			cnt += 1
		else:
			break
	return cnt


def should_pause(
	weighted_scores: dict[UUID, float],
	history: list[Item],
	conversation_length: int,
	best_now: float,
	number_of_players: int,
) -> bool:
	"""
	Compute a dynamic threshold for speaking.
	Return True if we should pause (i.e., best_now < threshold).
	"""
	# Set a base threshold by conversation length
	# Short games: lower ceilings on weighted scores = lower threshold.
	# Long games: higher ceilings = higher threshold.

	# REDO THIS TO MAYBE DECIDE A STARTING THRESHOLD BASED ON THE AVG WEIGHTED SCORES
	threshold = base_threshold(weighted_scores)

	# Check and see the last two moves were pauses for risk of termination
	cons_pauses = count_consecutive_pauses(history)
	# print(f'Consecutive Pauses: {cons_pauses}')
	if cons_pauses >= 2:
		# Pausing risks immediate termination; lower threshold so we prefer to speak
		threshold -= 0.30
	elif cons_pauses == 1:
		threshold -= 0.15

	# See the number of turns left; fewer turns left means we should lower threshold and speak more
	turns_so_far = sum(1 for it in history if it is not None or it is None)  # history length
	turns_left = max(0, conversation_length - turns_so_far)
	# print(f'Turns Left: {turns_left}')
	if turns_left <= 3:
		threshold -= 0.10
	elif turns_left <= 6:
		threshold -= 0.05

	# THIS MIGHT NEEd TWEAKED IM NOT TOO SURE ABOUT IT
	if number_of_players >= 6:
		threshold -= 0.05
	elif number_of_players <= 3:
		threshold += 0.05

	# ensure threshold is within reasonable bounds
	threshold = max(0.35, min(0.90, threshold))
	# print(
	# 	f'Pause Decision: best_now={best_now:.3f} vs threshold={threshold:.3f} (cons_pauses={cons_pauses}, turns_left={turns_left}'
	# )
	return best_now < threshold


def base_threshold(weighted_scores) -> float:
	"""
	Set the *base* speak/pause threshold as the average of the top 3 weighted scores.
	"""
	if not weighted_scores:
		return 0.5  # Default threshold if no scores are available

	top_scores = sorted(weighted_scores.values(), reverse=True)[:3]
	average_score = sum(top_scores) / len(top_scores)
	return average_score<|MERGE_RESOLUTION|>--- conflicted
+++ resolved
@@ -74,19 +74,8 @@
 		freshness_scores = {
 			item.id: score_freshness(item, history) for item in filtered_memory_bank
 		}
-<<<<<<< HEAD
 		
 		score_sources = {"coherence": coherence_scores, "importance": importance_scores, "preference": preference_scores, "nonmonotonousness": nonmonotonousness_scores, "freshness": freshness_scores}
-=======
-
-		score_sources = {
-			'coherence': coherence_scores,
-			'importance': importance_scores,
-			'preference': preference_scores,
-			'nonmonotonousness': nonmonotonousness_scores,
-			'freshness': freshness_scores,
-		}
->>>>>>> 49fa1c19
 
 
 		
@@ -515,21 +504,11 @@
 	score_sources: dict[str, dict[UUID, tuple[float, float]]],
 	weights: tuple[float, float, float, float, float],
 ):
-<<<<<<< HEAD
 	
 	scaled_scores = {"coherence": {}, "importance": {}, "preference": {}, "nonmonotonousness": {}, "freshness": {}}
 	#print score sources for debugging
 	#print("Score Sources: ", score_sources)
 	
-=======
-	scaled_scores = {
-		'coherence': {},
-		'importance': {},
-		'preference': {},
-		'nonmonotonousness': {},
-		'freshness': {},
-	}
->>>>>>> 49fa1c19
 	total_raw_scores = {}
 
 	for item in memory_bank:
@@ -548,20 +527,20 @@
 		item.id: calculate_weighted_score(item.id, scaled_scores, weights) for item in memory_bank
 	}
 
-<<<<<<< HEAD
-	# Combine weighted and raw scores for final decision
-	a = 0.5
-	b = 1-a
-=======
 	a = 0.65
 	b = 0.35
->>>>>>> 49fa1c19
 
 	final_scores = {
 		item.id: a * total_weighted_scores[item.id] + b * total_raw_scores[item.id]
 		for item in memory_bank
 	}
 
+	# Combine weighted and raw scores for final decision
+	a = 0.5
+	b = 1-a
+
+	final_scores = {item.id: a * total_weighted_scores[item.id] + b * total_raw_scores[item.id] for item in memory_bank}
+
 	# If no final scores, return None
 	#print all final scores for debugging by uuid
 	#for item_id, score in final_scores.items():
@@ -569,13 +548,10 @@
 
 	if not final_scores:
 		return None
-<<<<<<< HEAD
 	#If the best score is less than .15, we should pause (THIS IS FOR SHARED SCORES)
 	elif max(final_scores.values()) < 0.5:
 		print(f"*** We Didn't meet threshold: ", final_scores.values())
 		return None, 0.0, final_scores
-=======
->>>>>>> 49fa1c19
 
 	# Best candidate now
 	best_item_id, best_now = max(final_scores.items(), key=lambda kv: kv[1])
